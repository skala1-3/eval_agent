# 🧭 Agentic RAG v2 – AI Financial Advisory Startup Evaluation System

**AI 금융상담 스타트업**을 자동 탐색·요약·평가하고, **투자 가치가 있는 기업만 PDF 보고서로 출력**하는
**LangGraph 기반 Agentic RAG 시스템**입니다. 모든 지능형 단계는 **OpenAI API(GPT-4o-mini/Embeddings)** 를 사용하며,
벡터 스토어는 **로컬 Chroma**를 사용합니다(별도 DB 서버 無).

---

## 🎯 핵심 목표

* Seraph(검색 API)로 후보 스타트업 자동 탐색
* Web 크롤링→요약→라벨링으로 데이터 **Augment**
* RAG로 **근거 기반** 평가 + **7축 F-AI Score** 산출
* **Invest 권장 기업만 PDF** 보고서 생성
* 진행 상황은 **터미널 로그/Progress Bar**로 표시

---

## ⚙️ Quick Start

```bash
# 1) 설치
uv sync

# 2) 그래프 시각화
python graph/visualize.py   # -> outputs/agent_graph.png

# 3) 파이프라인 실행
python graph/run.py --query "AI financial advisory startup"

# (옵션) 단일 기업 보고서 재생성
python scripts/make_report.py --company "FinChat AI" --out outputs/reports/FinChat_AI.pdf
```

> 📌 PDF는 **투자 권장 기준**에 부합하는 기업만 생성됩니다. (규칙: total ≥ 7.5 & mean(conf) ≥ 0.55)

---

## 🧩 Repository Structure

```
📦 agentic-rag-financial-advisory
│
├── agents/
│   ├── seraph_agent.py          # 후보 스타트업 탐색
│   ├── augment_agent.py         # URL 탐색 + 크롤링 + 청크화 + 라벨링
│   ├── rag_retriever_agent.py   # RAG evidence 검색
│   ├── scoring_agent.py         # 7축 점수 및 confidence 계산
│   ├── report_writer_agent.py   # 조건부 PDF 생성
│   └── __init__.py
│
├── graph/
│   ├── state.py                 # PipelineState (pydantic)
│   ├── graph.py                 # LangGraph 전체 플로우
│   ├── visualize.py             # agent_graph.png 시각화
│   └── run.py                   # 메인 실행 엔트리 + 로그 진행 표시
│
├── data/
│   ├── raw/                     # Seraph 원본 결과
│   └── processed/               # 정제된 크롤링 텍스트
│
├── outputs/
│   ├── reports/                 # 조건부 PDF 산출
│   ├── logs/                    # 로그 및 체크포인트
│   └── agent_graph.png
│
├── docs/
│   ├── architecture.md          # v2 아키텍처(본설계)
│   ├── scorecard.md             # 7축 평가 기준표
│   ├── templates/report.html.j2 # PDF 템플릿
│   └── README.md
│
├── scripts/
│   └── make_report.py           # 개별 PDF 생성 유틸
│
├── pyproject.toml               # uv sync용 패키지 명세
└── .gitignore
```

---

## 🧮 F-AI Score (요약)

* **축**: ai_tech(25), market(20), traction(15), moat(10), risk(10), team(10), deployability(10)
* **confidence** = 0.4×coverage + 0.3×diversity + 0.3×recency
* **투자 권장**: total ≥ 7.5 **AND** mean(confidence) ≥ 0.55

---

## 📚 Documents

* 🧱 [Architecture (docs/architecture.md)](https://github.com/skala1-3/eval_agent/blob/main/docs/architecture.md)
* 🧩 [Scorecard (docs/scorecard.md)](https://github.com/skala1-3/eval_agent/blob/main/docs/scorecard.md)
* 📝 [Contributing Guide (CONTRIBUTING.md)](https://github.com/skala1-3/eval_agent/blob/main/docs/CONTRIBUTING.md)

---

## 👥 Contributors (6인)

| 이름     | 역할                  | 브랜치 예시               |
| ------ | ------------------- | -------------------- |
| A      | Discovery/Filter    | `feat/a_discovery`   |
| B      | Augment             | `feat/b_augment`     |
| C      | Vector/RAG          | `feat/c_rag`         |
| D      | Scoring             | `feat/d_scoring`     |
| E      | Report              | `feat/e_report`      |
| 원기훈(F) | Graph/Infra/Logging | `feat/keehoon_graph` |

---

## ✅ 요약

* **Agentic RAG v2**: 단계별 모듈화 + 병렬 확장 + 조건부 PDF
* **OpenAI + Chroma(로컬)**: 셋업 간소화/온보딩 빠름
<<<<<<< HEAD
* **투자 가치가 있는 결과만 출력**해 리소스와 품질을 동시에 관리
=======
* **투자 가치가 있는 결과만 출력**해 리소스와 품질을 동시에 관리
>>>>>>> 599ba236
<|MERGE_RESOLUTION|>--- conflicted
+++ resolved
@@ -112,8 +112,4 @@
 
 * **Agentic RAG v2**: 단계별 모듈화 + 병렬 확장 + 조건부 PDF
 * **OpenAI + Chroma(로컬)**: 셋업 간소화/온보딩 빠름
-<<<<<<< HEAD
-* **투자 가치가 있는 결과만 출력**해 리소스와 품질을 동시에 관리
-=======
-* **투자 가치가 있는 결과만 출력**해 리소스와 품질을 동시에 관리
->>>>>>> 599ba236
+* **투자 가치가 있는 결과만 출력**해 리소스와 품질을 동시에 관리